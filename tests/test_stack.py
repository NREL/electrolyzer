--- conflicted
+++ resolved
@@ -423,16 +423,11 @@
     assert len(eta_values) == 3
 
     # efficiency should decrease as we approach max current due to overpotentials
-<<<<<<< HEAD
     assert eta_values[0] > 80  # highest efficiency around 80% capacity
     H2_mfr2 = (
         stack.cell.calc_mass_flow_rate(stack.temperature, stack.max_current)
         * stack.n_cells
     )
-=======
-    assert eta_values[0] > 75  # highest efficiency around 80% capacity
-    H2_mfr2 = stack.cell.calc_mass_flow_rate(stack.max_current) * stack.n_cells
->>>>>>> 9d6b62ad
     eta_values2 = stack.calc_electrolysis_efficiency(
         stack.stack_rating_kW, H2_mfr2 * 3600
     )
