"""
This module defines the Hydrogen Electrolyzer control code.
"""
import numpy as np
import numpy.typing as npt
from attrs import field, define

from .stack import Stack
from .type_dec import NDArrayInt, NDArrayFloat, FromDictMixin


@define
class Supervisor(FromDictMixin):
    # Stack parameters #
    ####################

    dt: float
    stack: dict
    costs: dict  # TODO: should this be connected here?
    control: dict
    initialize: bool = False
    initial_power_kW: float = 0.0

    name: str = field(default="electrolyzer_001")
    description: str = field(default="A PEM electrolyzer model")

    control_type: str = field(init=False, default="BaselineDeg")
    n_stacks: int = field(init=False, default=1)

    stack_min_power: float = field(init=False)
    system_rating_MW: float = field(init=False)
    stack_rating_kW: float = field(init=False)
    stack_rating: float = field(init=False)

    # Controller state #
    ####################

    # only for sequential controller TODO: find sneakier place to initialize this
    active_constant: NDArrayInt = field(init=False)

    # array of stack activation status 0 for inactive, 1 for active
    active: NDArrayInt = field(init=False)

    # array of stack waiting status 0 for active or inactive, 1 for waiting
    waiting: NDArrayInt = field(init=False)

    # again, only for sequential controller
    variable_stack: int = field(init=False, default=0)
    stack_rotation: NDArrayInt = field(init=False)
    stacks_on: int = field(init=False, default=0)
    # stacks_off: NDArrayInt = field(init=False, default=[])
    stacks_waiting_vec: NDArrayInt = field(init=False)
    deg_state: NDArrayFloat = field(init=False)
    filter_width: int = field(init=False)
    past_power: NDArrayFloat = field(init=False)

    stacks: npt.NDArray = field(init=False)

    def __attrs_post_init__(self) -> None:
        """
        --- Current control_type Options ---

        Rotation-based electrolyzer action schemes:
            'PowerSharingRotation': power sharing, rotation
            'SequentialRotation': sequentially turn on electrolzyers, rotate
                electrolyzer roles based on set schedule (i.e. variable electrolyzer,
                etc.)

        Degredation-based electrolyzer action schemes:
            'EvenSplitEagerDeg': power sharing, eager to turn on electrolyzers
            'EvenSplitHesitantDeg': power sharing
            'SequentialEvenWearDeg': sequentially turn on electrolzyers, distribute
                wear evenly
            'SequentialSingleWearDeg': sequentially turn on electrolyzers, put all
                degradation on single electrolyzer
            'BaselineDeg': sequentially turn on and off electrolyzers but only when you
                have to
        """
        self.control_type = self.control["control_type"]
        self.n_stacks = self.control["n_stacks"]

        if "sequential" in self.control_type.lower():
            # TODO: current filter width hardcoded at 5 min, make an input
            self.filter_width = round(300 / self.dt)

            # TODO: decide how to initialize past_power
            self.past_power = [0]

        self.active_constant = np.zeros(self.n_stacks, dtype=int)
        self.active = np.zeros(self.n_stacks, dtype=int)
        self.waiting = np.zeros(self.n_stacks, dtype=int)
        self.stack_rotation = np.arange(self.n_stacks, dtype=int)
        self.stacks_waiting_vec = np.zeros(self.n_stacks, dtype=int)
        self.deg_state = np.zeros(self.n_stacks)
        self.stacks = self.create_electrolyzer_stacks()

        # Query stack info from an initialized stack. All stacks have identical
        # ratings for now, but this may change in the future.
        self.stack_rating_kW = self.stacks[0].stack_rating_kW
        self.stack_rating = self.stacks[0].stack_rating
        self.stack_min_power = self.stacks[0].min_power
        if self.initialize:
            self.initialize_plant_stacks()
<<<<<<< HEAD

        # Establish system rating
        if "system_rating_MW" in self.control:
            self.system_rating_MW = self.control["system_rating_MW"]
        else:
            self.n_stacks * self.stack_rating_kW / 1e3
=======
>>>>>>> ee0ac3dd

        # Establish system rating
        if "system_rating_MW" in self.control:
            self.system_rating_MW = self.control["system_rating_MW"]
        else:
            self.n_stacks * self.stack_rating_kW / 1e3

    def create_electrolyzer_stacks(self):
        # initialize electrolyzer objects
<<<<<<< HEAD
        stacks = []
        self.stack["dt"] = self.dt
        for i in range(self.n_stacks):
            stacks.append(Stack.from_dict(self.stack))
            self.stack_rotation.append(i)
=======
        stacks = np.empty(self.n_stacks, Stack)
        self.stack["dt"] = self.dt
        for i in range(self.n_stacks):
            stacks[i] = Stack.from_dict(self.stack)
>>>>>>> ee0ac3dd
            # TODO: replace with proper logging
            # print(
            #     "electrolyzer stack ",
            #     i + 1,
            #     "out of ",
            #     self.n_stacks,
            #     "has been initialized",
            # )
        return stacks

    def update_stack_status(self):
        # Update stack status
        for i in range(self.n_stacks):
            if self.stacks[i].stack_on:
                self.stacks_on += 1
                self.active[i] = 1
            if self.stacks[i].stack_waiting:
                self.waiting[i] = 1
                self.stacks_waiting_vec[i] = 1
            else:
                self.waiting[i] = 0
                self.stacks_waiting_vec[i] = 0

    def initialize_plant_stacks(self):
        # TODO: decide how many stacks should be turned on
        stack_number = round(self.initial_power_kW / self.stack_rating_kW) + 1
        if stack_number > self.n_stacks:
            stack_number = self.n_stacks
        elif stack_number < 0:
            print("Error: initial stack number cannot be less than zero")
            return
        elif self.initial_power_kW == 0 or self.initial_power_kW < (
            self.stack_min_power / 1e3
        ):
            stack_number = 0

        for i in range(stack_number):
            self.stacks[i].stack_on = True
        self.update_stack_status()

    def run_control(self, power_in):
        """
        Inputs:
            power_in: power (W) to be consumed by the H2 farm every time step
        Returns:
            H2_mass_out: mass of h2 (kg) produced during each time step
            H2_mass_flow_rate: mfr of h2 (kg/s) during that time step
            power_left: power error (W) between what the stacks were
                supposed to consume and what they actually consumed
            curtailed_wind: power error (W) between available power_in and
                what the stacks are commanded to consume
        """

        # calculate stack power distribution
        if self.control_type == "PowerSharingRotation":
            stack_power, curtailed_wind = self.power_sharing_rotation(power_in)
        elif self.control_type == "SequentialRotation":
            stack_power, curtailed_wind = self.sequential_rotation(power_in)
        elif self.control_type == "EvenSplitEagerDeg":
            stack_power = self.distribute_power_equal_eager(power_in)
            curtailed_wind = 0
        elif self.control_type == "EvenSplitHesitantDeg":
            stack_power = self.distribute_power_equal_hesitant(power_in)
            curtailed_wind = 0
        elif self.control_type == "SequentialEvenWearDeg":
            stack_power = self.distribute_power_sequential_even_wear(power_in)
            curtailed_wind = 0
        elif self.control_type == "SequentialSingleWearDeg":
            stack_power = self.distribute_power_sequential_single_wear(power_in)
            curtailed_wind = 0
        elif self.control_type == "BaselineDeg":
            stack_power = self.baseline_controller(power_in)
            curtailed_wind = 0

        # Query stacks for their status and turn them on or off as needed
        on_or_waiting = np.zeros(self.n_stacks)

        if "deg" in self.control_type:
            for i in range(self.n_stacks):
                if self.stacks[i].stack_on or self.stacks[i].stack_waiting:
                    on_or_waiting[i] = 1

            # which stacks the controller thinks are on and which are actually on
            mismatch = (self.active + self.waiting) - on_or_waiting

            for i in range(len(mismatch)):
                # this means the controller wants an electrolyzer on and that
                # electrolyzer isnt on or waiting
                if mismatch[i] == 1:
                    self.stacks[i].turn_stack_on()
                elif mismatch[i] == 0:
                    pass
                # this means the controller wants an electrolyzer off and
                # the electrolyzer is on
                elif mismatch[i] == -1:
                    self.stacks[i].turn_stack_off()

            for i in range(self.n_stacks):
                if self.stacks[i].stack_waiting:
                    self.waiting[i] = 1
                else:
                    self.waiting[i] = 0

        active_actual = np.zeros(self.n_stacks)
        for i in range(self.n_stacks):
            if self.stacks[i].stack_on:
                active_actual[i] = 1

        power_left = 0
        H2_mass_out = 0
        self.stacks_on = 0
        H2_mass_flow_rate = np.zeros((self.n_stacks))

        # simulate 1 time step for each stack
        for i in range(self.n_stacks):
            H2_mfr, H2_mass_i, power_left_i = self.stacks[i].run(stack_power[i])

            self.deg_state[i] = self.stacks[i].V_degradation

            # Update stack status
            if self.stacks[i].stack_on:
                self.stacks_on += 1
                self.active[i] = 1
                on_or_waiting[i] = 1
            if self.stacks[i].stack_waiting:
                self.waiting[i] = 1
                self.stacks_waiting_vec[i] = 1
                on_or_waiting[i] = 1
            else:
                self.waiting[i] = 0
                self.stacks_waiting_vec[i] = 0

            H2_mass_flow_rate[i] = H2_mfr
            H2_mass_out += H2_mass_i
            power_left += power_left_i

        curtailed_wind = max(0, power_in - (np.dot(on_or_waiting, stack_power)))

        return H2_mass_out, H2_mass_flow_rate, power_left, curtailed_wind

    def power_sharing_rotation(self, power_in):
        # Control strategy that shares power between all electrolyzers equally
        if sum(self.active + self.waiting) == 0:
            P_indv = np.ones(1) * power_in / self.n_stacks
        else:
            P_indv = (
                np.ones(1) * power_in / sum(self.active + self.waiting)
            )  # divide the power evenely amongst electrolyzers
        P_indv_kW = P_indv / 1000

        stacks_supported = min(power_in // (self.stack_rating / 2), self.n_stacks)
        diff = int(stacks_supported - sum(self.active + self.waiting))

        # Power sharing control #
        #########################
        if diff > 0:
            # elif P_indv_kW > (0.8 * self.stack_rating_kW):
            if diff > 1 or P_indv_kW > (0.8 * self.stack_rating_kW):
                if sum(self.waiting) == 0 and sum(self.active) != self.n_stacks:
                    for i in range(0, diff):
                        ij = 0 + i
                        while self.active[self.stack_rotation[ij]] > 0:
                            ij += 1
                        self.turn_on_stack(self.stack_rotation[ij])

        if diff < 0:
            if P_indv_kW < (0.2 * self.stack_rating_kW):
                if sum(self.active) > 0:
                    self.turn_off_stack(self.stack_rotation[0])
                    self.stack_rotation = self.stack_rotation[1:] + [
                        self.stack_rotation[0]
                    ]

        new_stack_power = (
            np.ones((self.n_stacks)) * power_in / sum(self.active + self.waiting)
        )
        if (new_stack_power[0] / 1000) > (self.stack_rating_kW):
            curtailed_wind = (
                new_stack_power[0] - (self.stack_rating_kW * 1000)
            ) * self.stacks_on
            new_stack_power = np.ones((self.n_stacks)) * (self.stack_rating_kW * 1000)
        else:
            curtailed_wind = 0

        return new_stack_power, curtailed_wind

    def sequential_rotation(self, power_in):
        # Control strategy that fills up the electrolyzers sequentially

        P_indv = np.ones((self.n_stacks))

        p_in_kw = power_in / 1000

        n_full = p_in_kw // self.stack_rating_kW
        left_over_power = p_in_kw % self.stack_rating_kW
        stack_difference = int(n_full - sum(self.active + self.waiting))
        elec_var = self.stack_rotation[0]
        # other_elecs = [x for x in self.active if x not in self.stacks_off]

        # calculate the slope of power_in
        # (1) update past_power with current input
        if len(self.past_power) < self.filter_width:
            temp = np.zeros((len(self.past_power) + 1))
            temp[0:-1] = self.past_power[:]
            temp[-1] = np.copy(power_in)
            self.past_power = np.copy(temp)
        else:
            temp = np.zeros((len(self.past_power)))
            temp[0:-1] = self.past_power[1:]
            temp[-1] = np.copy(power_in)
            self.past_power = np.copy(temp)
        # (2) apply filter to find slope
        slope = power_in - np.mean(self.past_power)
        slope = np.mean(
            (np.mean(self.past_power[1:]) - np.mean(self.past_power[0:-1])) / self.dt
        )

        if stack_difference >= 0:
            # P_indv = P_indv * self.stack_rating_kW * 1000
            P_indv = P_indv * 0
            # for i in self.active:
            #     if i > 0:
            P_indv[self.active > 0] = self.stack_rating_kW * 1000
            P_indv[elec_var] = left_over_power * 1000
            curtailed_wind = (stack_difference * self.stack_rating_kW) + left_over_power
            if (
                sum(self.waiting) == 0
                and sum(self.active) != self.n_stacks
                and left_over_power > (0.15 * self.stack_rating_kW)
            ):
                for i in range(0, stack_difference):
                    ij = 0 + i
                    while self.active[self.stack_rotation[ij]] > 0:
                        ij += 1
                    self.turn_on_stack(self.stack_rotation[ij])
        if stack_difference < 0:
            curtailed_wind = 0
            P_indv = P_indv * 0

            P_indv[self.active > 0] = self.stack_rating_kW * 1000
            if stack_difference < -2:
                if sum(self.waiting) == 0 and sum(self.active) != self.n_stacks:
                    ij = 0
                    while self.active[self.stack_rotation[ij]] > 0:
                        ij += 1
                    off_stack = self.stack_rotation[ij]
                    # self.turn_on_stack(on_stack)
                    self.turn_off_stack(off_stack)
                    # P_indv[on_stack] = self.stack_rating_kW * 1000
                    P_indv[off_stack] = 0
                    P_indv[elec_var] = self.stack_rating_kW * 1000

            elif (
                (
                    left_over_power < (0.1 * self.stack_rating_kW)
                    and sum(self.waiting) == 0
                )
            ) or (stack_difference < -1 and sum(self.waiting) == 0):
                if sum(self.active) > 0 and slope < 0:
                    self.turn_off_stack(self.stack_rotation[0])
                    self.stack_rotation = self.stack_rotation[1:] + [
                        self.stack_rotation[0]
                    ]
                    elec_var = self.stack_rotation[0]
                    P_indv[elec_var] = self.stack_rating_kW * 1000
                    curtailed_wind = left_over_power
            elif (
                left_over_power < (0.1 * self.stack_rating_kW) and sum(self.waiting) > 0
            ):
                P_indv[self.waiting > 0] = (
                    (left_over_power + self.stack_rating_kW) * 1000 / 2
                )
                P_indv[elec_var] = (left_over_power + self.stack_rating_kW) * 1000 / 2
            # TODO : Find a way to turn on electrolyzers ahead of time based on wind
            # power signal slope
            elif left_over_power > (0.8 * self.stack_rating_kW) and slope > 0:
                # if or stack_difference
                if sum(self.waiting) == 0 and sum(self.active) != self.n_stacks:
                    ij = 0
                    while self.active[self.stack_rotation[ij]] > 0:
                        ij += 1
                    self.turn_on_stack(self.stack_rotation[ij])
                    # self.turn_on_stack()
                if sum(self.waiting) > 0:
                    P_indv[self.waiting > 0] = left_over_power * 1000 / 2
                    P_indv[elec_var] = left_over_power * 1000 / 2
                else:
                    P_indv[elec_var] = left_over_power * 1000
            else:
                if sum(self.waiting) > 0:
                    # if
                    P_indv[self.waiting > 0] = self.stack_rating_kW * 1000
                    P_indv[elec_var] = left_over_power * 1000
                else:
                    P_indv[elec_var] = left_over_power * 1000
        return P_indv, curtailed_wind * 1000

    def distribute_power_equal_eager(self, power_in):
        n_active = min([self.n_stacks, int(np.floor(power_in / self.stack_min_power))])
        if n_active > 0:
            # calculate curtailed wind here
            P_i = min([power_in / n_active, self.stack_rating])
            # curtailed_wind = max(0, (power_in/n_active) - self.stack_rating)
        else:
            P_i = 0

        if n_active == sum(self.active):
            pass  # do not need to turn on or off
        elif n_active > sum(self.active):
            diff = int(n_active - sum(self.active))
            self.active += self.get_healthiest_inactive(
                self.active, self.deg_state, diff
            )
        elif n_active < sum(self.active):
            diff = int(sum(self.active) - n_active)
            self.active *= self.get_illest_active(self.active, self.deg_state, diff)

        P_indv = P_i * self.active

        return P_indv

    def distribute_power_equal_hesitant(self, power_in):
        # dont turn on another electrolyzer until the other electrolyzers are all at
        # rated. turn off when all electrolyzers are below min power from previous step
        n_active = int(sum(self.active))

        # need to turn on another one
        if power_in > (self.stack_rating * n_active + self.stack_min_power):
            # number of stacks that need to be turned on
            diff = np.ceil(
                (power_in - n_active * self.stack_rating) / self.stack_rating
            )
            diff = min([diff, self.n_stacks - n_active])
            n_active += diff
        # not enough power to run all electrolyzers at minimum so we have to turn
        # some off
        elif power_in < self.stack_min_power * n_active:
            # want the number of elecs where np.ceil(P*min_rated)
            diff = n_active - np.floor(power_in / self.stack_min_power)
            n_active -= diff

        if n_active > 0:
            P_i = min([power_in / n_active, self.stack_rating])
        else:
            P_i = 0

        if n_active == sum(self.active):
            pass  # do not need to turn on or off
        elif n_active > sum(self.active):
            # need to turn on this many electrolzyers pick the healthiest elecs as
            # the next ones to turn on but only pick the healthiest from the ones
            # that are turned off
            diff = int(n_active - sum(self.active))
            self.active += self.get_healthiest_inactive(
                self.active, self.deg_state, diff
            )

        elif n_active < sum(self.active):
            diff = int(sum(self.active) - n_active)  # need to turn off this many
            self.active *= self.get_illest_active(self.active, self.deg_state, diff)

        P_indv = P_i * self.active

        return P_indv

    def distribute_power_sequential_even_wear(self, power_in):
        P_indv = np.zeros(self.n_stacks)

        n_active = np.min(
            [
                self.n_stacks,
                np.ceil((power_in - self.stack_min_power) / self.stack_rating),
            ]
        )

        diff = int(n_active - sum(self.active))

        if n_active > sum(self.active):
            stacks_to_turn_on = self.get_healthiest_inactive(
                self.active, self.deg_state, diff
            )
            # for robustitude, this index should be [0][0] but it throws error so
            # come back to this
            self.variable_stack = np.nonzero(stacks_to_turn_on)[0][0]
            self.active += stacks_to_turn_on
            self.active_constant = np.copy(self.active)
            self.active_constant[self.variable_stack] = 0
        elif n_active < sum(self.active):
            self.active[self.variable_stack] = 0

            # need this to be get illest constant
            stacks_to_turn_off = self.get_illest_active(
                self.active_constant, self.deg_state, np.abs(diff)
            )

            # these are the illest stacks from constant - the illest of these should
            # turn into variable
            self.variable_stack = np.nonzero(stacks_to_turn_off - 1)[0]

            # this only works if there is just one stack being turned off at at time
            self.active_constant[self.variable_stack] = 0

        variable_stack_P = np.min(
            [
                self.stack_rating,
                power_in - (sum(self.active_constant)) * self.stack_rating,
            ]
        )
        if variable_stack_P < self.stack_min_power:
            variable_stack_P = 0

        P_indv = self.stack_rating * self.active_constant
        P_indv[self.variable_stack] = variable_stack_P

        return P_indv

    def distribute_power_sequential_single_wear(self, power_in):
        # if we are trying a lot of different control strategies, maybe it would be
        # better to keep them in a seperate file and call them as a module
        P_indv = np.zeros(self.n_stacks)

        n_active = np.min(
            [
                self.n_stacks,
                np.ceil((power_in - self.stack_min_power) / self.stack_rating),
            ]
        )

        diff = int(n_active - sum(self.active))

        if n_active > sum(self.active):
            stacks_to_turn_on = self.get_healthiest_inactive(
                self.active, self.deg_state, diff
            )

            # for robustitude, this index should be [0][0] but it throws error so
            # come back to this
            # self.variable_stack = np.nonzero(stacks_to_turn_on)[0][0]
            self.variable_stack = 0
            self.active += stacks_to_turn_on
            self.active_constant = np.copy(self.active)
            self.active_constant[self.variable_stack] = 0
        elif n_active < sum(self.active):
            # self.active[self.variable_stack] = 0

            # need this to be get illest constant
            stacks_to_turn_off = self.get_illest_active(
                self.active_constant, self.deg_state, np.abs(diff)
            )

            # these are the illest stacks from constant - the illest of
            # these should turn into variabl
            # self.variable_stack = np.nonzero(stacks_to_turn_off-1)[0]

            # this only works if there is just one stack being turned off at at time
            # self.active_constant[self.variable_stack] = 0
            self.active_constant *= stacks_to_turn_off
            self.active *= stacks_to_turn_off

        variable_stack_P = np.min(
            [
                self.stack_rating,
                power_in - (sum(self.active_constant)) * self.stack_rating,
            ]
        )
        if variable_stack_P < self.stack_min_power:
            variable_stack_P = 0

        P_indv = self.stack_rating * self.active_constant
        P_indv[self.variable_stack] = variable_stack_P

        return P_indv

    def baseline_controller(self, power_in):
        """
        Hesitant to turn on, hesitant to turn off
        """

        p_avail = power_in

        # turn some on
        if (power_in > np.sum(self.active) * self.stack_rating) & (
            power_in > self.stack_min_power
        ):
            turn_on_ind = int(min([sum(self.active), self.n_stacks - 1]))
            self.stacks[turn_on_ind].turn_stack_on()
            self.active[turn_on_ind] = 1

        # turn some off
        elif power_in < np.sum(self.active) * self.stack_min_power:
            turn_off_ind = int(sum(self.active) - 1)
            self.stacks[turn_off_ind].turn_stack_off()
            self.active[turn_off_ind] = 0

        P_indv = self.stack_min_power * self.active
        p_avail -= sum(P_indv)

        for i in range(self.n_stacks):
            if p_avail >= (self.stack_rating - self.stack_min_power):
                P_indv[i] += self.stack_rating - self.stack_min_power
                p_avail -= self.stack_rating - self.stack_min_power
            elif p_avail < (self.stack_rating - self.stack_min_power):
                P_indv[i] += p_avail
                p_avail = 0

        return P_indv

    def turn_off_stack(self, off_stack):
        # print('turn off stack')

        # off_stack = self.stack_rotation[0]
        # self.stacks_on.remove(off_stack)
        self.active[off_stack] = 0
        self.waiting[off_stack] = 0
        # self.stacks_off.append(off_stack)
        self.stacks[off_stack].turn_stack_off()
        # self.stacks_on = self.stacks_on - 1

    def turn_on_stack(self, on_stack):
        # print('turn on stack')

        # on_stack = self.stacks_off[0]
        # self.stacks_off.remove(on_stack)
        self.stacks[on_stack].turn_stack_on()
        self.waiting[on_stack] = 1
        # print(on_stack)

    def get_healthiest_inactive(self, active, deg_state, n_activate):
        # TODO remove the arrays passed to this method since they are stored in
        # self already
        inact = np.nonzero(active - 1)[0]
        ds = deg_state[inact]
        deg_inds = np.argsort(ds)
        temp = np.zeros_like(active)
        temp[inact[deg_inds[0:n_activate]]] = 1
        return temp  # active + temp will turn on the stacks at 1s

    def get_illest_active(self, active, deg_state, n_deactivate):
        act = np.nonzero(active)[0]
        ds = deg_state[act]
        deg_inds = np.flip(np.argsort(ds))
        temp = np.ones_like(active)
        temp[act[deg_inds[0:n_deactivate]]] = 0

        # active * temp will turn off the stacks at 0s
        return temp

    # want to be able to call this from time to time TODO
    # def calculater_LCOH_from_current_state()
    # roughly, find the slope of degradation over hydrogen then predict the lifetime<|MERGE_RESOLUTION|>--- conflicted
+++ resolved
@@ -101,36 +101,19 @@
         self.stack_min_power = self.stacks[0].min_power
         if self.initialize:
             self.initialize_plant_stacks()
-<<<<<<< HEAD
 
         # Establish system rating
         if "system_rating_MW" in self.control:
             self.system_rating_MW = self.control["system_rating_MW"]
         else:
             self.n_stacks * self.stack_rating_kW / 1e3
-=======
->>>>>>> ee0ac3dd
-
-        # Establish system rating
-        if "system_rating_MW" in self.control:
-            self.system_rating_MW = self.control["system_rating_MW"]
-        else:
-            self.n_stacks * self.stack_rating_kW / 1e3
 
     def create_electrolyzer_stacks(self):
         # initialize electrolyzer objects
-<<<<<<< HEAD
-        stacks = []
-        self.stack["dt"] = self.dt
-        for i in range(self.n_stacks):
-            stacks.append(Stack.from_dict(self.stack))
-            self.stack_rotation.append(i)
-=======
         stacks = np.empty(self.n_stacks, Stack)
         self.stack["dt"] = self.dt
         for i in range(self.n_stacks):
             stacks[i] = Stack.from_dict(self.stack)
->>>>>>> ee0ac3dd
             # TODO: replace with proper logging
             # print(
             #     "electrolyzer stack ",
